--- conflicted
+++ resolved
@@ -1977,14 +1977,9 @@
   QCPPainter printpainter;
   if (printpainter.begin(&printer))
   {
-<<<<<<< HEAD
     printpainter.setMode(QCPPainter::pmVectorized);
     printpainter.setMode(QCPPainter::pmNoCaching);
     printpainter.setWindow(mViewport);
-=======
-    printpainter.setPdfExportMode(true);
-    printpainter.setWindow(viewport());
->>>>>>> a5c38c65
     printpainter.setRenderHint(QPainter::NonCosmeticDefaultPen, noCosmeticPen);
     if (mColor != Qt::white && mColor != Qt::transparent && mColor.alpha() > 0) // draw pdf background color if not white/transparent
       printpainter.fillRect(viewport(), mColor);
@@ -2745,13 +2740,23 @@
 */
 bool QCustomPlot::saveRastered(const QString &fileName, int width, int height, double scale, const char *format, int quality)
 {
-<<<<<<< HEAD
   QPixmap buffer = pixmap(width, height, scale);
   if (!buffer.isNull())
     return buffer.save(fileName, format, quality);
   else
     return false;
-=======
+}
+
+/*!
+  Renders the plot to a pixmap and returns it.
+  
+  The plot is sized to \a width and \a height in pixels and scaled with \a scale. (width 100 and
+  scale 2.0 lead to a full resolution pixmap with width 200.)
+  
+  \see saveRastered, saveBmp, savePng, saveJpg, savePdf
+*/
+QPixmap QCustomPlot::pixmap(int width, int height, double scale)
+{
   int newWidth, newHeight;
   if (width == 0 || height == 0)
   {
@@ -2765,69 +2770,16 @@
   int scaledWidth = qRound(scale*newWidth);
   int scaledHeight = qRound(scale*newHeight);
 
-  QPixmap pngBuffer(scaledWidth, scaledHeight); // use QPixmap instead of QImage (like live painting buffer), because it supports background transparency (of mColor).
-  pngBuffer.fill(mColor);
-  QCPPainter painter(&pngBuffer);
-  QRect oldViewport = viewport();
-  setViewport(QRect(0, 0, newWidth, newHeight));
-  if (!qFuzzyCompare(scale, 1.0))
-  {
-    if (scale > 1.0) // for scale < 1 we always want cosmetic pens where possible, because else lines would disappear
-    {
-      painter.setScaledExportMode(true);
-      painter.setRenderHint(QPainter::NonCosmeticDefaultPen);
-    }
-    painter.scale(scale, scale);
-  }
-  draw(&painter);
-  setViewport(oldViewport);
-  return pngBuffer.save(fileName, format, quality);
->>>>>>> a5c38c65
-}
-
-/*!
-  Renders the plot to a pixmap and returns it.
-  
-  The plot is sized to \a width and \a height in pixels and scaled with \a scale. (width 100 and
-  scale 2.0 lead to a full resolution pixmap with width 200.)
-  
-  \see saveRastered, saveBmp, savePng, saveJpg, savePdf
-*/
-QPixmap QCustomPlot::pixmap(int width, int height, double scale)
-{
-  int newWidth, newHeight;
-  if (width == 0 || height == 0)
-  {
-    newWidth = this->width();
-    newHeight = this->height();
-  } else
-  {
-    newWidth = width;
-    newHeight = height;
-  }
-  int scaledWidth = qRound(scale*newWidth);
-  int scaledHeight = qRound(scale*newHeight);
-
   QPixmap result(scaledWidth, scaledHeight);
   result.fill(mColor);
-<<<<<<< HEAD
   QCPPainter painter;
   painter.begin(&result);
   if (painter.isActive())
   {
-    QRect oldViewport = mViewport;
-    mViewport = QRect(0, 0, newWidth, newHeight);
-    updateAxisRect();
+    QRect oldViewport = viewport();
+    setViewport(QRect(0, 0, newWidth, newHeight));
     painter.setMode(QCPPainter::pmNoCaching);
     if (!qFuzzyCompare(scale, 1.0))
-=======
-  QCPPainter painter(&result);
-  QRect oldViewport = viewport();
-  setViewport(QRect(0, 0, newWidth, newHeight));
-  if (!qFuzzyCompare(scale, 1.0))
-  {
-    if (scale > 1.0) // for scale < 1 we always want cosmetic pens where possible, because else lines would disappear
->>>>>>> a5c38c65
     {
       if (scale > 1.0) // for scale < 1 we always want cosmetic pens where possible, because else lines would disappear
       {
@@ -2837,18 +2789,12 @@
       painter.scale(scale, scale);
     }
     draw(&painter);
-    mViewport = oldViewport;
-    updateAxisRect();
+    setViewport(oldViewport);
     painter.end();
   } else // might happen if pixmap has width or height zero
   {
     qDebug() << Q_FUNC_INFO << "Couldn't activate painter on pixmap";
     return QPixmap();
   }
-<<<<<<< HEAD
-=======
-  draw(&painter);
-  setViewport(oldViewport);
->>>>>>> a5c38c65
   return result;
 }